/*
 * Copyright (c) 2019, WSO2 Inc. (http://www.wso2.org) All Rights Reserved.
 *
 * Licensed under the Apache License, Version 2.0 (the "License");
 * you may not use this file except in compliance with the License.
 * You may obtain a copy of the License at
 *
 * http://www.apache.org/licenses/LICENSE-2.0
 *
 * Unless required by applicable law or agreed to in writing, software
 * distributed under the License is distributed on an "AS IS" BASIS,
 * WITHOUT WARRANTIES OR CONDITIONS OF ANY KIND, either express or implied.
 * See the License for the specific language governing permissions and
 * limitations under the License.
 *
 */
 
apply from: "$rootDir/gradle/balNativeLibProject.gradle"

configurations.testCompileClasspath {
    resolutionStrategy {
        preferProjectModules()
    }
}

dependencies {
<<<<<<< HEAD
    baloCreat project(':lib-creator')
=======
    implementation 'org.ballerinalang:ballerina-lang:0.992.0-m1'
    baloCreat project(':lib-creator-milestone')
>>>>>>> 57c318d4
    implementation project(':ballerina-lang')
    implementation project(':ballerina-core')
    implementation project(':ballerina-runtime')
    implementation project(':ballerina-runtime-api')
<<<<<<< HEAD
=======
    implementation project(':ballerina-time')
>>>>>>> 57c318d4

    baloImplementation project(path: ':ballerina-builtin', configuration: 'baloImplementation')
    baloImplementation project(path: ':ballerina-runtime-api', configuration: 'baloImplementation')
    baloImplementation project(path: ':ballerina-time', configuration: 'baloImplementation')

    testCompile project(':ballerina-test-utils')
    testCompile project(':ballerina-reflect')
    testCompile project(':ballerina-jvm')
    testCompile 'org.testng:testng'
    testCompile 'org.slf4j:slf4j-simple'
<<<<<<< HEAD

    baloTestImplementation project(path: ':ballerina-time', configuration: 'baloImplementation')
=======
    testCompile 'commons-io:commons-io'
>>>>>>> 57c318d4
}

createBalo {
    jvmTarget = 'true'
}

description = 'Ballerina - System'

configurations.all {
    resolutionStrategy.preferProjectModules()
}<|MERGE_RESOLUTION|>--- conflicted
+++ resolved
@@ -24,20 +24,12 @@
 }
 
 dependencies {
-<<<<<<< HEAD
     baloCreat project(':lib-creator')
-=======
-    implementation 'org.ballerinalang:ballerina-lang:0.992.0-m1'
-    baloCreat project(':lib-creator-milestone')
->>>>>>> 57c318d4
     implementation project(':ballerina-lang')
     implementation project(':ballerina-core')
     implementation project(':ballerina-runtime')
     implementation project(':ballerina-runtime-api')
-<<<<<<< HEAD
-=======
     implementation project(':ballerina-time')
->>>>>>> 57c318d4
 
     baloImplementation project(path: ':ballerina-builtin', configuration: 'baloImplementation')
     baloImplementation project(path: ':ballerina-runtime-api', configuration: 'baloImplementation')
@@ -48,12 +40,6 @@
     testCompile project(':ballerina-jvm')
     testCompile 'org.testng:testng'
     testCompile 'org.slf4j:slf4j-simple'
-<<<<<<< HEAD
-
-    baloTestImplementation project(path: ':ballerina-time', configuration: 'baloImplementation')
-=======
-    testCompile 'commons-io:commons-io'
->>>>>>> 57c318d4
 }
 
 createBalo {
